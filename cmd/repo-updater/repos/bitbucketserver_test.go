package repos

import (
	"bytes"
	"context"
	"encoding/json"
	"fmt"
	"io/ioutil"
	"os"
	"path/filepath"
	"strings"
	"testing"

	"github.com/sergi/go-diff/diffmatchpatch"
	"github.com/sourcegraph/sourcegraph/internal/a8n"
	"github.com/sourcegraph/sourcegraph/internal/extsvc/bitbucketserver"
	"github.com/sourcegraph/sourcegraph/internal/testutil"
	"github.com/sourcegraph/sourcegraph/schema"
	log15 "gopkg.in/inconshreveable/log15.v2"
)

func TestBitbucketServerSource_MakeRepo(t *testing.T) {
	b, err := ioutil.ReadFile(filepath.Join("testdata", "bitbucketserver-repos.json"))
	if err != nil {
		t.Fatal(err)
	}
	var repos []*bitbucketserver.Repo
	if err := json.Unmarshal(b, &repos); err != nil {
		t.Fatal(err)
	}

	cases := map[string]*schema.BitbucketServerConnection{
		"simple": {
			Url:   "bitbucket.example.com",
			Token: "secret",
		},
		"ssh": {
			Url:                         "https://bitbucket.example.com",
			Token:                       "secret",
			InitialRepositoryEnablement: true,
			GitURLType:                  "ssh",
		},
		"path-pattern": {
			Url:                   "https://bitbucket.example.com",
			Token:                 "secret",
			RepositoryPathPattern: "bb/{projectKey}/{repositorySlug}",
		},
		"username": {
			Url:                   "https://bitbucket.example.com",
			Username:              "foo",
			Token:                 "secret",
			RepositoryPathPattern: "bb/{projectKey}/{repositorySlug}",
		},
	}

	svc := ExternalService{ID: 1, Kind: "BITBUCKETSERVER"}

	for name, config := range cases {
		t.Run(name, func(t *testing.T) {
			s, err := newBitbucketServerSource(&svc, config, nil)
			if err != nil {
				t.Fatal(err)
			}

			var got []*Repo
			for _, r := range repos {
				got = append(got, s.makeRepo(r))
			}
			actual, err := json.MarshalIndent(got, "", "  ")
			if err != nil {
				t.Fatal(err)
			}

			golden := filepath.Join("testdata", "bitbucketserver-repos-"+name+".golden")
			if update(name) {
				err := ioutil.WriteFile(golden, actual, 0644)
				if err != nil {
					t.Fatal(err)
				}
			}

			expect, err := ioutil.ReadFile(golden)
			if err != nil {
				t.Fatal(err)
			}
			if !bytes.Equal(actual, expect) {
				d, err := testutil.Diff(string(actual), string(expect))
				if err != nil {
					t.Fatal(err)
				}
				t.Error(d)
			}
		})
	}
}

func TestBitbucketServerSource_Exclude(t *testing.T) {
	b, err := ioutil.ReadFile(filepath.Join("testdata", "bitbucketserver-repos.json"))
	if err != nil {
		t.Fatal(err)
	}
	var repos []*bitbucketserver.Repo
	if err := json.Unmarshal(b, &repos); err != nil {
		t.Fatal(err)
	}

	cases := map[string]*schema.BitbucketServerConnection{
		"none": {
			Url:   "https://bitbucket.example.com",
			Token: "secret",
		},
		"name": {
			Url:   "https://bitbucket.example.com",
			Token: "secret",
			Exclude: []*schema.ExcludedBitbucketServerRepo{{
				Name: "SG/python-langserver-fork",
			}, {
				Name: "~KEEGAN/rgp",
			}},
		},
		"id": {
			Url:     "https://bitbucket.example.com",
			Token:   "secret",
			Exclude: []*schema.ExcludedBitbucketServerRepo{{Id: 4}},
		},
		"pattern": {
			Url:   "https://bitbucket.example.com",
			Token: "secret",
			Exclude: []*schema.ExcludedBitbucketServerRepo{{
				Pattern: "SG/python.*",
			}, {
				Pattern: "~KEEGAN/.*",
			}},
		},
		"both": {
			Url:   "https://bitbucket.example.com",
			Token: "secret",
			// We match on the bitbucket server repo name, not the repository path pattern.
			RepositoryPathPattern: "bb/{projectKey}/{repositorySlug}",
			Exclude: []*schema.ExcludedBitbucketServerRepo{{
				Id: 1,
			}, {
				Name: "~KEEGAN/rgp",
			}, {
				Pattern: ".*-fork",
			}},
		},
	}

	svc := ExternalService{ID: 1, Kind: "BITBUCKETSERVER"}

	for name, config := range cases {
		t.Run(name, func(t *testing.T) {
			s, err := newBitbucketServerSource(&svc, config, nil)
			if err != nil {
				t.Fatal(err)
			}

			type output struct {
				Include []string
				Exclude []string
			}
			var got output
			for _, r := range repos {
				name := r.Slug
				if r.Project != nil {
					name = r.Project.Key + "/" + name
				}
				if s.excludes(r) {
					got.Exclude = append(got.Exclude, name)
				} else {
					got.Include = append(got.Include, name)
				}
			}
			actual, err := json.MarshalIndent(got, "", "  ")
			if err != nil {
				t.Fatal(err)
			}

			golden := filepath.Join("testdata", "bitbucketserver-repos-exclude-"+name+".golden")
			if update(name) {
				err := ioutil.WriteFile(golden, actual, 0644)
				if err != nil {
					t.Fatal(err)
				}
			}

			expect, err := ioutil.ReadFile(golden)
			if err != nil {
				t.Fatal(err)
			}
			if !bytes.Equal(actual, expect) {
				d, err := testutil.Diff(string(actual), string(expect))
				if err != nil {
					t.Fatal(err)
				}
				t.Error(d)
			}
		})
	}
}

func TestBitbucketServerSource_LoadChangesets(t *testing.T) {
	instanceURL := os.Getenv("BITBUCKET_SERVER_URL")
	if instanceURL == "" {
		// The test fixtures and golden files were generated with
		// this config pointed to bitbucket.sgdev.org
		instanceURL = "https://bitbucket.sgdev.org"
	}

	repo := &Repo{
		Metadata: &bitbucketserver.Repo{
			Slug:    "vegeta",
			Project: &bitbucketserver.Project{Key: "SOUR"},
		},
	}

	testCases := []struct {
		name string
		cs   []*Changeset
		err  string
	}{
		{
			name: "found",
			cs: []*Changeset{
				{Repo: repo, Changeset: &a8n.Changeset{ExternalID: "2"}},
				{Repo: repo, Changeset: &a8n.Changeset{ExternalID: "4"}},
			},
		},
		{
			name: "subset-not-found",
			cs: []*Changeset{
				{Repo: repo, Changeset: &a8n.Changeset{ExternalID: "2"}},
				{Repo: repo, Changeset: &a8n.Changeset{ExternalID: "999"}},
			},
			err: "Bitbucket API HTTP error: code=404 url=\"${INSTANCEURL}/rest/api/1.0/projects/SOUR/repos/vegeta/pull-requests/999\" body=\"{\\\"errors\\\":[{\\\"context\\\":null,\\\"message\\\":\\\"Pull request 999 does not exist in SOUR/vegeta.\\\",\\\"exceptionName\\\":\\\"com.atlassian.bitbucket.pull.NoSuchPullRequestException\\\"}]}\"",
		},
	}

	for _, tc := range testCases {
		tc := tc
		tc.name = "BitbucketServerSource_LoadChangesets_" + tc.name

		t.Run(tc.name, func(t *testing.T) {
			cf, save := newClientFactory(t, tc.name)
			defer save(t)

			lg := log15.New()
			lg.SetHandler(log15.DiscardHandler())

			svc := &ExternalService{
				Kind: "BITBUCKETSERVER",
				Config: marshalJSON(t, &schema.BitbucketServerConnection{
					Url:   instanceURL,
					Token: os.Getenv("BITBUCKET_SERVER_TOKEN"),
				}),
			}

			bbsSrc, err := NewBitbucketServerSource(svc, cf)
			if err != nil {
				t.Fatal(err)
			}

			ctx := context.Background()
			if tc.err == "" {
				tc.err = "<nil>"
			}

			tc.err = strings.ReplaceAll(tc.err, "${INSTANCEURL}", instanceURL)

			err = bbsSrc.LoadChangesets(ctx, tc.cs...)
			if have, want := fmt.Sprint(err), tc.err; have != want {
				t.Errorf("error:\nhave: %q\nwant: %q", have, want)
			}

			if err != nil {
				return
			}

			meta := make([]*bitbucketserver.PullRequest, 0, len(tc.cs))
			for _, cs := range tc.cs {
				meta = append(meta, cs.Changeset.Metadata.(*bitbucketserver.PullRequest))
			}

			data, err := json.MarshalIndent(meta, " ", " ")
			if err != nil {
				t.Fatal(err)
			}

			path := "testdata/golden/" + tc.name
			if update(tc.name) {
				if err = ioutil.WriteFile(path, data, 0640); err != nil {
					t.Fatalf("failed to update golden file %q: %s", path, err)
				}
			}

			golden, err := ioutil.ReadFile(path)
			if err != nil {
				t.Fatalf("failed to read golden file %q: %s", path, err)
			}

			if have, want := string(data), string(golden); have != want {
				dmp := diffmatchpatch.New()
				diffs := dmp.DiffMain(have, want, false)
				t.Error(dmp.DiffPrettyText(diffs))
			}
		})
	}
<<<<<<< HEAD
=======
}

func TestBitbucketServerSource_CreateChangeset(t *testing.T) {
	instanceURL := os.Getenv("BITBUCKET_SERVER_URL")
	if instanceURL == "" {
		// The test fixtures and golden files were generated with
		// this config pointed to bitbucket.sgdev.org
		instanceURL = "https://bitbucket.sgdev.org"
	}

	repo := &Repo{
		Metadata: &bitbucketserver.Repo{
			Slug:    "automation-testing",
			Project: &bitbucketserver.Project{Key: "SOUR"},
		},
	}

	testCases := []struct {
		name string
		cs   *Changeset
		err  string
	}{
		{
			name: "success",
			cs: &Changeset{
				Title:       "This is a test PR",
				Body:        "This is the body of a test PR",
				BaseRefName: "master",
				HeadRefName: "test-pr-bbs-6",
				Repo:        repo,
				Changeset:   &a8n.Changeset{},
			},
		},
		{
			name: "already exists",
			cs: &Changeset{
				Title:       "This is a test PR",
				Body:        "This is the body of a test PR",
				BaseRefName: "master",
				HeadRefName: "always-open-pr-bbs",
				Repo:        repo,
				Changeset:   &a8n.Changeset{},
			},
			err: bitbucketserver.ErrAlreadyExists.Error(),
		},
	}

	for _, tc := range testCases {
		tc := tc
		tc.name = "BitbucketServerSource_CreateChangeset_" + tc.name

		t.Run(tc.name, func(t *testing.T) {
			cf, save := newClientFactory(t, tc.name)
			defer save(t)

			lg := log15.New()
			lg.SetHandler(log15.DiscardHandler())

			svc := &ExternalService{
				Kind: "BITBUCKETSERVER",
				Config: marshalJSON(t, &schema.BitbucketServerConnection{
					Url:   instanceURL,
					Token: os.Getenv("BITBUCKET_SERVER_TOKEN"),
				}),
			}

			bbsSrc, err := NewBitbucketServerSource(svc, cf)
			if err != nil {
				t.Fatal(err)
			}

			ctx := context.Background()
			if tc.err == "" {
				tc.err = "<nil>"
			}

			tc.err = strings.ReplaceAll(tc.err, "${INSTANCEURL}", instanceURL)

			err = bbsSrc.CreateChangeset(ctx, tc.cs)
			if have, want := fmt.Sprint(err), tc.err; have != want {
				t.Errorf("error:\nhave: %q\nwant: %q", have, want)
			}

			if err != nil {
				return
			}

			pr := tc.cs.Changeset.Metadata.(*bitbucketserver.PullRequest)
			data, err := json.MarshalIndent(pr, " ", " ")
			if err != nil {
				t.Fatal(err)
			}

			path := "testdata/golden/" + tc.name
			if update(tc.name) {
				if err = ioutil.WriteFile(path, data, 0640); err != nil {
					t.Fatalf("failed to update golden file %q: %s", path, err)
				}
			}

			golden, err := ioutil.ReadFile(path)
			if err != nil {
				t.Fatalf("failed to read golden file %q: %s", path, err)
			}

			if have, want := string(data), string(golden); have != want {
				dmp := diffmatchpatch.New()
				diffs := dmp.DiffMain(have, want, false)
				t.Error(dmp.DiffPrettyText(diffs))
			}
		})
	}
}

func diff(b1, b2 []byte) (string, error) {
	f1, err := ioutil.TempFile("", "repos_test")
	if err != nil {
		return "", err
	}
	defer os.Remove(f1.Name())
	defer f1.Close()

	f2, err := ioutil.TempFile("", "repos_test")
	if err != nil {
		return "", err
	}
	defer os.Remove(f2.Name())
	defer f2.Close()

	_, _ = f1.Write(b1)
	_, _ = f2.Write(b2)

	data, err := exec.Command("diff", "-u", f1.Name(), f2.Name()).CombinedOutput()
	if len(data) > 0 {
		err = nil
	}
	return string(data), err
>>>>>>> d501db06
}<|MERGE_RESOLUTION|>--- conflicted
+++ resolved
@@ -306,8 +306,6 @@
 			}
 		})
 	}
-<<<<<<< HEAD
-=======
 }
 
 func TestBitbucketServerSource_CreateChangeset(t *testing.T) {
@@ -420,30 +418,4 @@
 			}
 		})
 	}
-}
-
-func diff(b1, b2 []byte) (string, error) {
-	f1, err := ioutil.TempFile("", "repos_test")
-	if err != nil {
-		return "", err
-	}
-	defer os.Remove(f1.Name())
-	defer f1.Close()
-
-	f2, err := ioutil.TempFile("", "repos_test")
-	if err != nil {
-		return "", err
-	}
-	defer os.Remove(f2.Name())
-	defer f2.Close()
-
-	_, _ = f1.Write(b1)
-	_, _ = f2.Write(b2)
-
-	data, err := exec.Command("diff", "-u", f1.Name(), f2.Name()).CombinedOutput()
-	if len(data) > 0 {
-		err = nil
-	}
-	return string(data), err
->>>>>>> d501db06
 }